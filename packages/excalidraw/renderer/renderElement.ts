--- conflicted
+++ resolved
@@ -23,7 +23,6 @@
 
 import type {
   StaticCanvasRenderConfig,
-  RenderableElementsMap,
   InteractiveCanvasRenderConfig,
 } from "../scene/types";
 import { distance, getFontString, isRTL } from "../utils";
@@ -244,7 +243,6 @@
     context.filter = IMAGE_INVERT_FILTER;
   }
 
-<<<<<<< HEAD
   drawElementOnCanvas(
     element,
     elementsMap,
@@ -253,10 +251,7 @@
     renderConfig,
     appState,
   );
-=======
-  drawElementOnCanvas(element, rc, context, renderConfig, appState);
-
->>>>>>> 62228e0b
+
   context.restore();
 
   const boundTextElement = getBoundTextElement(element, elementsMap);
@@ -378,7 +373,7 @@
 
 const drawElementOnCanvas = (
   element: NonDeletedExcalidrawElement,
-  elementsMap: RenderableElementsMap,
+  elementsMap: ElementsMap,
   rc: RoughCanvas,
   context: CanvasRenderingContext2D,
   renderConfig: StaticCanvasRenderConfig,
@@ -684,7 +679,7 @@
 
 export const renderElement = (
   element: NonDeletedExcalidrawElement,
-  elementsMap: RenderableElementsMap,
+  elementsMap: ElementsMap,
   allElementsMap: NonDeletedSceneElementsMap,
   rc: RoughCanvas,
   context: CanvasRenderingContext2D,
