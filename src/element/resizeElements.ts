import { SHIFT_LOCKING_ANGLE } from "../constants";
import { rescalePoints } from "../points";

import {
  rotate,
  adjustXYWithRotation,
  centerPoint,
  rotatePoint,
} from "../math";
import {
  ExcalidrawLinearElement,
  ExcalidrawTextElement,
  NonDeletedExcalidrawElement,
  NonDeleted,
  ExcalidrawElement,
  ExcalidrawTextElementWithContainer,
} from "./types";
import {
  getElementAbsoluteCoords,
  getCommonBounds,
  getResizedElementAbsoluteCoords,
  getCommonBoundingBox,
} from "./bounds";
import {
  isArrowElement,
  isBoundToContainer,
  isFreeDrawElement,
  isLinearElement,
  isTextElement,
} from "./typeChecks";
import { mutateElement } from "./mutateElement";
import { getFontString } from "../utils";
import { updateBoundElements } from "./binding";
import {
  TransformHandleType,
  MaybeTransformHandleType,
  TransformHandleDirection,
} from "./transformHandles";
import { Point, PointerDownState } from "../types";
import Scene from "../scene/Scene";
import {
  getApproxMinLineHeight,
  getApproxMinLineWidth,
  getBoundTextElement,
  getBoundTextElementId,
  getContainerElement,
  handleBindTextResize,
  getContainerMaxWidth,
} from "./textElement";

export const normalizeAngle = (angle: number): number => {
  if (angle >= 2 * Math.PI) {
    return angle - 2 * Math.PI;
  }
  return angle;
};

// Returns true when transform (resizing/rotation) happened
export const transformElements = (
  pointerDownState: PointerDownState,
  transformHandleType: MaybeTransformHandleType,
  selectedElements: readonly NonDeletedExcalidrawElement[],
  resizeArrowDirection: "origin" | "end",
  shouldRotateWithDiscreteAngle: boolean,
  shouldResizeFromCenter: boolean,
  shouldMaintainAspectRatio: boolean,
  pointerX: number,
  pointerY: number,
  centerX: number,
  centerY: number,
) => {
  if (selectedElements.length === 1) {
    const [element] = selectedElements;
    if (transformHandleType === "rotation") {
      rotateSingleElement(
        element,
        pointerX,
        pointerY,
        shouldRotateWithDiscreteAngle,
        pointerDownState.originalElements,
      );
      updateBoundElements(element);
    } else if (
      isTextElement(element) &&
      (transformHandleType === "nw" ||
        transformHandleType === "ne" ||
        transformHandleType === "sw" ||
        transformHandleType === "se")
    ) {
      resizeSingleTextElement(
        element,
        transformHandleType,
        shouldResizeFromCenter,
        pointerX,
        pointerY,
      );
      updateBoundElements(element);
    } else if (transformHandleType) {
      resizeSingleElement(
        pointerDownState.originalElements,
        shouldMaintainAspectRatio,
        element,
        transformHandleType,
        shouldResizeFromCenter,
        pointerX,
        pointerY,
      );
    }

    return true;
  } else if (selectedElements.length > 1) {
    if (transformHandleType === "rotation") {
      rotateMultipleElements(
        pointerDownState,
        selectedElements,
        pointerX,
        pointerY,
        shouldRotateWithDiscreteAngle,
        centerX,
        centerY,
      );
      return true;
    } else if (
      transformHandleType === "nw" ||
      transformHandleType === "ne" ||
      transformHandleType === "sw" ||
      transformHandleType === "se"
    ) {
      resizeMultipleElements(
        pointerDownState,
        selectedElements,
        transformHandleType,
        shouldResizeFromCenter,
        pointerX,
        pointerY,
      );
      return true;
    }
  }
  return false;
};

const rotateSingleElement = (
  element: NonDeletedExcalidrawElement,
  pointerX: number,
  pointerY: number,
  shouldRotateWithDiscreteAngle: boolean,
  originalElements: Map<string, NonDeleted<ExcalidrawElement>>,
) => {
  const [x1, y1, x2, y2] = getElementAbsoluteCoords(element);
  const cx = (x1 + x2) / 2;
  const cy = (y1 + y2) / 2;
  let angle = (5 * Math.PI) / 2 + Math.atan2(pointerY - cy, pointerX - cx);
  if (shouldRotateWithDiscreteAngle) {
    angle += SHIFT_LOCKING_ANGLE / 2;
    angle -= angle % SHIFT_LOCKING_ANGLE;
  }
  angle = normalizeAngle(angle);
  const boundTextElementId = getBoundTextElementId(element);

  mutateElement(element, { angle });
  if (boundTextElementId) {
    const textElement =
      Scene.getScene(element)?.getElement<ExcalidrawTextElementWithContainer>(
        boundTextElementId,
      );

    if (textElement && !isArrowElement(element)) {
      mutateElement(textElement, { angle });
    }
  }
};

const rescalePointsInElement = (
  element: NonDeletedExcalidrawElement,
  width: number,
  height: number,
  normalizePoints: boolean,
) =>
  isLinearElement(element) || isFreeDrawElement(element)
    ? {
        points: rescalePoints(
          0,
          width,
          rescalePoints(1, height, element.points, normalizePoints),
          normalizePoints,
        ),
      }
    : {};

const MIN_FONT_SIZE = 1;

const measureFontSizeFromWidth = (
  element: NonDeleted<ExcalidrawTextElement>,
  nextWidth: number,
): number | null => {
  // We only use width to scale font on resize
  let width = element.width;

  const hasContainer = isBoundToContainer(element);
  if (hasContainer) {
    const container = getContainerElement(element);
    if (container) {
      width = getContainerMaxWidth(container);
    }
  }
  const nextFontSize = element.fontSize * (nextWidth / width);
  if (nextFontSize < MIN_FONT_SIZE) {
    return null;
  }

  return nextFontSize;
};

const getSidesForTransformHandle = (
  transformHandleType: TransformHandleType,
  shouldResizeFromCenter: boolean,
) => {
  return {
    n:
      /^(n|ne|nw)$/.test(transformHandleType) ||
      (shouldResizeFromCenter && /^(s|se|sw)$/.test(transformHandleType)),
    s:
      /^(s|se|sw)$/.test(transformHandleType) ||
      (shouldResizeFromCenter && /^(n|ne|nw)$/.test(transformHandleType)),
    w:
      /^(w|nw|sw)$/.test(transformHandleType) ||
      (shouldResizeFromCenter && /^(e|ne|se)$/.test(transformHandleType)),
    e:
      /^(e|ne|se)$/.test(transformHandleType) ||
      (shouldResizeFromCenter && /^(w|nw|sw)$/.test(transformHandleType)),
  };
};

const resizeSingleTextElement = (
  element: NonDeleted<ExcalidrawTextElement>,
  transformHandleType: "nw" | "ne" | "sw" | "se",
  shouldResizeFromCenter: boolean,
  pointerX: number,
  pointerY: number,
) => {
  const [x1, y1, x2, y2] = getElementAbsoluteCoords(element);
  const cx = (x1 + x2) / 2;
  const cy = (y1 + y2) / 2;
  // rotation pointer with reverse angle
  const [rotatedX, rotatedY] = rotate(
    pointerX,
    pointerY,
    cx,
    cy,
    -element.angle,
  );
  let scale: number;
  switch (transformHandleType) {
    case "se":
      scale = Math.max(
        (rotatedX - x1) / (x2 - x1),
        (rotatedY - y1) / (y2 - y1),
      );
      break;
    case "nw":
      scale = Math.max(
        (x2 - rotatedX) / (x2 - x1),
        (y2 - rotatedY) / (y2 - y1),
      );
      break;
    case "ne":
      scale = Math.max(
        (rotatedX - x1) / (x2 - x1),
        (y2 - rotatedY) / (y2 - y1),
      );
      break;
    case "sw":
      scale = Math.max(
        (x2 - rotatedX) / (x2 - x1),
        (rotatedY - y1) / (y2 - y1),
      );
      break;
  }
  if (scale > 0) {
    const nextWidth = element.width * scale;
    const nextHeight = element.height * scale;
    const nextFontSize = measureFontSizeFromWidth(element, nextWidth);
    if (nextFontSize === null) {
      return;
    }
    const [nextX1, nextY1, nextX2, nextY2] = getResizedElementAbsoluteCoords(
      element,
      nextWidth,
      nextHeight,
      false,
    );
    const deltaX1 = (x1 - nextX1) / 2;
    const deltaY1 = (y1 - nextY1) / 2;
    const deltaX2 = (x2 - nextX2) / 2;
    const deltaY2 = (y2 - nextY2) / 2;
    const [nextElementX, nextElementY] = adjustXYWithRotation(
      getSidesForTransformHandle(transformHandleType, shouldResizeFromCenter),
      element.x,
      element.y,
      element.angle,
      deltaX1,
      deltaY1,
      deltaX2,
      deltaY2,
    );
    mutateElement(element, {
      fontSize: nextFontSize,
      width: nextWidth,
      height: nextHeight,
      x: nextElementX,
      y: nextElementY,
    });
  }
};

export const resizeSingleElement = (
  originalElements: PointerDownState["originalElements"],
  shouldMaintainAspectRatio: boolean,
  element: NonDeletedExcalidrawElement,
  transformHandleDirection: TransformHandleDirection,
  shouldResizeFromCenter: boolean,
  pointerX: number,
  pointerY: number,
) => {
  const stateAtResizeStart = originalElements.get(element.id)!;
  // Gets bounds corners
  const [x1, y1, x2, y2] = getResizedElementAbsoluteCoords(
    stateAtResizeStart,
    stateAtResizeStart.width,
    stateAtResizeStart.height,
    true,
  );
  const startTopLeft: Point = [x1, y1];
  const startBottomRight: Point = [x2, y2];
  const startCenter: Point = centerPoint(startTopLeft, startBottomRight);

  // Calculate new dimensions based on cursor position
  const rotatedPointer = rotatePoint(
    [pointerX, pointerY],
    startCenter,
    -stateAtResizeStart.angle,
  );

  // Get bounds corners rendered on screen
  const [esx1, esy1, esx2, esy2] = getResizedElementAbsoluteCoords(
    element,
    element.width,
    element.height,
    true,
  );

  const boundsCurrentWidth = esx2 - esx1;
  const boundsCurrentHeight = esy2 - esy1;

  // It's important we set the initial scale value based on the width and height at resize start,
  // otherwise previous dimensions affected by modifiers will be taken into account.
  const atStartBoundsWidth = startBottomRight[0] - startTopLeft[0];
  const atStartBoundsHeight = startBottomRight[1] - startTopLeft[1];
  let scaleX = atStartBoundsWidth / boundsCurrentWidth;
  let scaleY = atStartBoundsHeight / boundsCurrentHeight;

  let boundTextFont: { fontSize?: number } = {};
  const boundTextElement = getBoundTextElement(element);

  if (transformHandleDirection.includes("e")) {
    scaleX = (rotatedPointer[0] - startTopLeft[0]) / boundsCurrentWidth;
  }
  if (transformHandleDirection.includes("s")) {
    scaleY = (rotatedPointer[1] - startTopLeft[1]) / boundsCurrentHeight;
  }
  if (transformHandleDirection.includes("w")) {
    scaleX = (startBottomRight[0] - rotatedPointer[0]) / boundsCurrentWidth;
  }
  if (transformHandleDirection.includes("n")) {
    scaleY = (startBottomRight[1] - rotatedPointer[1]) / boundsCurrentHeight;
  }

  // Linear elements dimensions differ from bounds dimensions
  const eleInitialWidth = stateAtResizeStart.width;
  const eleInitialHeight = stateAtResizeStart.height;
  // We have to use dimensions of element on screen, otherwise the scaling of the
  // dimensions won't match the cursor for linear elements.
  let eleNewWidth = element.width * scaleX;
  let eleNewHeight = element.height * scaleY;

  // adjust dimensions for resizing from center
  if (shouldResizeFromCenter) {
    eleNewWidth = 2 * eleNewWidth - eleInitialWidth;
    eleNewHeight = 2 * eleNewHeight - eleInitialHeight;
  }

  // adjust dimensions to keep sides ratio
  if (shouldMaintainAspectRatio) {
    const widthRatio = Math.abs(eleNewWidth) / eleInitialWidth;
    const heightRatio = Math.abs(eleNewHeight) / eleInitialHeight;
    if (transformHandleDirection.length === 1) {
      eleNewHeight *= widthRatio;
      eleNewWidth *= heightRatio;
    }
    if (transformHandleDirection.length === 2) {
      const ratio = Math.max(widthRatio, heightRatio);
      eleNewWidth = eleInitialWidth * ratio * Math.sign(eleNewWidth);
      eleNewHeight = eleInitialHeight * ratio * Math.sign(eleNewHeight);
    }
  }

  if (boundTextElement) {
    const stateOfBoundTextElementAtResize = originalElements.get(
      boundTextElement.id,
    ) as typeof boundTextElement | undefined;
    if (stateOfBoundTextElementAtResize) {
      boundTextFont = {
        fontSize: stateOfBoundTextElementAtResize.fontSize,
      };
    }
    if (shouldMaintainAspectRatio) {
      const updatedElement = {
        ...element,
        width: eleNewWidth,
        height: eleNewHeight,
      };

      const nextFontSize = measureFontSizeFromWidth(
        boundTextElement,
        getContainerMaxWidth(updatedElement),
      );
      if (nextFontSize === null) {
        return;
      }
      boundTextFont = {
        fontSize: nextFontSize,
      };
    } else {
      const minWidth = getApproxMinLineWidth(getFontString(boundTextElement));
      const minHeight = getApproxMinLineHeight(getFontString(boundTextElement));
      eleNewWidth = Math.ceil(Math.max(eleNewWidth, minWidth));
      eleNewHeight = Math.ceil(Math.max(eleNewHeight, minHeight));
    }
  }

  const [newBoundsX1, newBoundsY1, newBoundsX2, newBoundsY2] =
    getResizedElementAbsoluteCoords(
      stateAtResizeStart,
      eleNewWidth,
      eleNewHeight,
      true,
    );
  const newBoundsWidth = newBoundsX2 - newBoundsX1;
  const newBoundsHeight = newBoundsY2 - newBoundsY1;

  // Calculate new topLeft based on fixed corner during resize
  let newTopLeft = [...startTopLeft] as [number, number];
  if (["n", "w", "nw"].includes(transformHandleDirection)) {
    newTopLeft = [
      startBottomRight[0] - Math.abs(newBoundsWidth),
      startBottomRight[1] - Math.abs(newBoundsHeight),
    ];
  }
  if (transformHandleDirection === "ne") {
    const bottomLeft = [startTopLeft[0], startBottomRight[1]];
    newTopLeft = [bottomLeft[0], bottomLeft[1] - Math.abs(newBoundsHeight)];
  }
  if (transformHandleDirection === "sw") {
    const topRight = [startBottomRight[0], startTopLeft[1]];
    newTopLeft = [topRight[0] - Math.abs(newBoundsWidth), topRight[1]];
  }

  // Keeps opposite handle fixed during resize
  if (shouldMaintainAspectRatio) {
    if (["s", "n"].includes(transformHandleDirection)) {
      newTopLeft[0] = startCenter[0] - newBoundsWidth / 2;
    }
    if (["e", "w"].includes(transformHandleDirection)) {
      newTopLeft[1] = startCenter[1] - newBoundsHeight / 2;
    }
  }

  // Flip horizontally
  if (eleNewWidth < 0) {
    if (transformHandleDirection.includes("e")) {
      newTopLeft[0] -= Math.abs(newBoundsWidth);
    }
    if (transformHandleDirection.includes("w")) {
      newTopLeft[0] += Math.abs(newBoundsWidth);
    }
  }
  // Flip vertically
  if (eleNewHeight < 0) {
    if (transformHandleDirection.includes("s")) {
      newTopLeft[1] -= Math.abs(newBoundsHeight);
    }
    if (transformHandleDirection.includes("n")) {
      newTopLeft[1] += Math.abs(newBoundsHeight);
    }
  }

  if (shouldResizeFromCenter) {
    newTopLeft[0] = startCenter[0] - Math.abs(newBoundsWidth) / 2;
    newTopLeft[1] = startCenter[1] - Math.abs(newBoundsHeight) / 2;
  }

  // adjust topLeft to new rotation point
  const angle = stateAtResizeStart.angle;
  const rotatedTopLeft = rotatePoint(newTopLeft, startCenter, angle);
  const newCenter: Point = [
    newTopLeft[0] + Math.abs(newBoundsWidth) / 2,
    newTopLeft[1] + Math.abs(newBoundsHeight) / 2,
  ];
  const rotatedNewCenter = rotatePoint(newCenter, startCenter, angle);
  newTopLeft = rotatePoint(rotatedTopLeft, rotatedNewCenter, -angle);

  // Readjust points for linear elements
  let rescaledElementPointsY;
  let rescaledPoints;

  if (isLinearElement(element) || isFreeDrawElement(element)) {
    rescaledElementPointsY = rescalePoints(
      1,
      eleNewHeight,
      (stateAtResizeStart as ExcalidrawLinearElement).points,
      true,
    );

    rescaledPoints = rescalePoints(
      0,
      eleNewWidth,
      rescaledElementPointsY,
      true,
    );
  }

  // For linear elements (x,y) are the coordinates of the first drawn point not the top-left corner
  // So we need to readjust (x,y) to be where the first point should be
  const newOrigin = [...newTopLeft];
  newOrigin[0] += stateAtResizeStart.x - newBoundsX1;
  newOrigin[1] += stateAtResizeStart.y - newBoundsY1;
  const resizedElement = {
    width: Math.abs(eleNewWidth),
    height: Math.abs(eleNewHeight),
    x: newOrigin[0],
    y: newOrigin[1],
    points: rescaledPoints,
  };

  if ("scale" in element && "scale" in stateAtResizeStart) {
    mutateElement(element, {
      scale: [
        // defaulting because scaleX/Y can be 0/-0
        (Math.sign(newBoundsX2 - stateAtResizeStart.x) ||
          stateAtResizeStart.scale[0]) * stateAtResizeStart.scale[0],
        (Math.sign(newBoundsY2 - stateAtResizeStart.y) ||
          stateAtResizeStart.scale[1]) * stateAtResizeStart.scale[1],
      ],
    });
  }

  if (
    resizedElement.width !== 0 &&
    resizedElement.height !== 0 &&
    Number.isFinite(resizedElement.x) &&
    Number.isFinite(resizedElement.y)
  ) {
    updateBoundElements(element, {
      newSize: { width: resizedElement.width, height: resizedElement.height },
    });

    mutateElement(element, resizedElement);
    if (boundTextElement && boundTextFont) {
      mutateElement(boundTextElement, { fontSize: boundTextFont.fontSize });
    }
    handleBindTextResize(element, transformHandleDirection);
  }
};

const resizeMultipleElements = (
  pointerDownState: PointerDownState,
  selectedElements: readonly NonDeletedExcalidrawElement[],
  transformHandleType: "nw" | "ne" | "sw" | "se",
  shouldResizeFromCenter: boolean,
  pointerX: number,
  pointerY: number,
) => {
  // map selected elements to the original elements. While it never should
  // happen that pointerDownState.originalElements won't contain the selected
  // elements during resize, this coupling isn't guaranteed, so to ensure
  // type safety we need to transform only those elements we filter.
  const targetElements = selectedElements.reduce(
    (
      acc: {
        /** element at resize start */
        orig: NonDeletedExcalidrawElement;
        /** latest element */
        latest: NonDeletedExcalidrawElement;
      }[],
      element,
    ) => {
      const origElement = pointerDownState.originalElements.get(element.id);
      if (origElement) {
        acc.push({ orig: origElement, latest: element });
      }
      return acc;
    },
    [],
  );

  const { minX, minY, maxX, maxY, midX, midY } = getCommonBoundingBox(
    targetElements.map(({ orig }) => orig),
  );
  const direction = transformHandleType;

  const mapDirectionsToAnchors: Record<typeof direction, Point> = {
    ne: [minX, maxY],
    se: [minX, minY],
    sw: [maxX, minY],
    nw: [maxX, maxY],
  };

  // anchor point must be on the opposite side of the dragged selection handle
  // or be the center of the selection if alt is pressed
  const [anchorX, anchorY]: Point = shouldResizeFromCenter
    ? [midX, midY]
    : mapDirectionsToAnchors[direction];

  const mapDirectionsToPointerSides: Record<
    typeof direction,
    [x: boolean, y: boolean]
  > = {
    ne: [pointerX >= anchorX, pointerY <= anchorY],
    se: [pointerX >= anchorX, pointerY >= anchorY],
    sw: [pointerX <= anchorX, pointerY >= anchorY],
    nw: [pointerX <= anchorX, pointerY <= anchorY],
  };

  // pointer side relative to anchor
  const [pointerSideX, pointerSideY] = mapDirectionsToPointerSides[
    direction
  ].map((condition) => (condition ? 1 : -1));

  // stop resizing if a pointer is on the other side of selection
  if (pointerSideX < 0 && pointerSideY < 0) {
    return;
  }

  const scale =
    Math.max(
      (pointerSideX * Math.abs(pointerX - anchorX)) / (maxX - minX),
      (pointerSideY * Math.abs(pointerY - anchorY)) / (maxY - minY),
    ) * (shouldResizeFromCenter ? 2 : 1);

  if (scale === 0) {
    return;
  }

  targetElements.forEach((element) => {
    const width = element.orig.width * scale;
    const height = element.orig.height * scale;
    const x = anchorX + (element.orig.x - anchorX) * scale;
    const y = anchorY + (element.orig.y - anchorY) * scale;

    // readjust points for linear & free draw elements
    const rescaledPoints = rescalePointsInElement(
      element.orig,
      width,
      height,
      false,
    );

    const update: {
      width: number;
      height: number;
      x: number;
      y: number;
      points?: Point[];
      fontSize?: number;
    } = {
      width,
      height,
      x,
      y,
      ...rescaledPoints,
    };

    let boundTextUpdates: { fontSize: number } | null = null;

    const boundTextElement = getBoundTextElement(element.latest);

    if (boundTextElement || isTextElement(element.orig)) {
      const updatedElement = {
        ...element.latest,
        width,
        height,
      };
      const fontSize = measureFontSizeFromWidth(
        boundTextElement ?? (element.orig as ExcalidrawTextElement),
<<<<<<< HEAD
        getContainerMaxWidth(updatedElement),
=======
        boundTextElement
          ? getMaxContainerWidth(updatedElement)
          : updatedElement.width,
>>>>>>> dd4c3339
      );

      if (!fontSize) {
        return;
      }

      if (isTextElement(element.orig)) {
        update.fontSize = fontSize;
      }

      if (boundTextElement) {
        boundTextUpdates = {
          fontSize,
        };
      }
    }

    updateBoundElements(element.latest, { newSize: { width, height } });

    mutateElement(element.latest, update);

    if (boundTextElement && boundTextUpdates) {
      mutateElement(boundTextElement, boundTextUpdates);

      handleBindTextResize(element.latest, transformHandleType);
    }
  });
};

const rotateMultipleElements = (
  pointerDownState: PointerDownState,
  elements: readonly NonDeletedExcalidrawElement[],
  pointerX: number,
  pointerY: number,
  shouldRotateWithDiscreteAngle: boolean,
  centerX: number,
  centerY: number,
) => {
  let centerAngle =
    (5 * Math.PI) / 2 + Math.atan2(pointerY - centerY, pointerX - centerX);
  if (shouldRotateWithDiscreteAngle) {
    centerAngle += SHIFT_LOCKING_ANGLE / 2;
    centerAngle -= centerAngle % SHIFT_LOCKING_ANGLE;
  }
  elements.forEach((element) => {
    const [x1, y1, x2, y2] = getElementAbsoluteCoords(element);
    const cx = (x1 + x2) / 2;
    const cy = (y1 + y2) / 2;
    const origAngle =
      pointerDownState.originalElements.get(element.id)?.angle ?? element.angle;
    const [rotatedCX, rotatedCY] = rotate(
      cx,
      cy,
      centerX,
      centerY,
      centerAngle + origAngle - element.angle,
    );
    mutateElement(element, {
      x: element.x + (rotatedCX - cx),
      y: element.y + (rotatedCY - cy),
      angle: normalizeAngle(centerAngle + origAngle),
    });
    const boundTextElementId = getBoundTextElementId(element);
    if (boundTextElementId) {
      const textElement =
        Scene.getScene(element)?.getElement<ExcalidrawTextElementWithContainer>(
          boundTextElementId,
        );
      if (textElement && !isArrowElement(element)) {
        mutateElement(textElement, {
          x: textElement.x + (rotatedCX - cx),
          y: textElement.y + (rotatedCY - cy),
          angle: normalizeAngle(centerAngle + origAngle),
        });
      }
    }
  });
};

export const getResizeOffsetXY = (
  transformHandleType: MaybeTransformHandleType,
  selectedElements: NonDeletedExcalidrawElement[],
  x: number,
  y: number,
): [number, number] => {
  const [x1, y1, x2, y2] =
    selectedElements.length === 1
      ? getElementAbsoluteCoords(selectedElements[0])
      : getCommonBounds(selectedElements);
  const cx = (x1 + x2) / 2;
  const cy = (y1 + y2) / 2;
  const angle = selectedElements.length === 1 ? selectedElements[0].angle : 0;
  [x, y] = rotate(x, y, cx, cy, -angle);
  switch (transformHandleType) {
    case "n":
      return rotate(x - (x1 + x2) / 2, y - y1, 0, 0, angle);
    case "s":
      return rotate(x - (x1 + x2) / 2, y - y2, 0, 0, angle);
    case "w":
      return rotate(x - x1, y - (y1 + y2) / 2, 0, 0, angle);
    case "e":
      return rotate(x - x2, y - (y1 + y2) / 2, 0, 0, angle);
    case "nw":
      return rotate(x - x1, y - y1, 0, 0, angle);
    case "ne":
      return rotate(x - x2, y - y1, 0, 0, angle);
    case "sw":
      return rotate(x - x1, y - y2, 0, 0, angle);
    case "se":
      return rotate(x - x2, y - y2, 0, 0, angle);
    default:
      return [0, 0];
  }
};

export const getResizeArrowDirection = (
  transformHandleType: MaybeTransformHandleType,
  element: NonDeleted<ExcalidrawLinearElement>,
): "origin" | "end" => {
  const [, [px, py]] = element.points;
  const isResizeEnd =
    (transformHandleType === "nw" && (px < 0 || py < 0)) ||
    (transformHandleType === "ne" && px >= 0) ||
    (transformHandleType === "sw" && px <= 0) ||
    (transformHandleType === "se" && (px > 0 || py > 0));
  return isResizeEnd ? "end" : "origin";
};<|MERGE_RESOLUTION|>--- conflicted
+++ resolved
@@ -693,13 +693,9 @@
       };
       const fontSize = measureFontSizeFromWidth(
         boundTextElement ?? (element.orig as ExcalidrawTextElement),
-<<<<<<< HEAD
-        getContainerMaxWidth(updatedElement),
-=======
         boundTextElement
-          ? getMaxContainerWidth(updatedElement)
+          ? getContainerMaxWidth(updatedElement)
           : updatedElement.width,
->>>>>>> dd4c3339
       );
 
       if (!fontSize) {
