@import "open-color/open-color.scss";

:root {
<<<<<<< HEAD
  --appearance-filter: none;
  --border-radius-m: 4px;
  --button-destructive-bg-color: #{$oc-red-1};
  --button-destructive-color: #{$oc-red-9};
=======
  --bg-color-island: rgba(255, 255, 255, 0.9);
  --popup-background-color: #{$oc-white};
  --space-factor: 0.25rem;
>>>>>>> c35d983f
  --button-gray-1: #{$oc-gray-2};
  --button-gray-2: #{$oc-gray-4};
  --button-gray-3: #{$oc-gray-5};
  --button-special-active-bg-color: #{$oc-green-0};
  --dropdown-icon: url('data:image/svg+xml,<svg xmlns="http://www.w3.org/2000/svg" width="292.4" height="292.4" viewBox="0 0 292 292"><path d="M287 197L159 69c-4-3-8-5-13-5s-9 2-13 5L5 197c-3 4-5 8-5 13s2 9 5 13c4 4 8 5 13 5h256c5 0 9-1 13-5s5-8 5-13-1-9-5-13z"/></svg>');
  --focus-highlight-color: #{$oc-blue-2};
  --icon-fill-color: #{$oc-black};
  --icon-green-fill-color: #{$oc-green-9};
  --input-bg-color: #{$oc-white};
  --input-border-color: #{$oc-gray-3};
  --input-hover-bg-color: #{$oc-gray-1};
  --input-label-color: #{$oc-gray-7};
  --island-bg-color: #{transparentize($oc-white, 0.12)};
  --keybinding-color: #{$oc-gray-5};
<<<<<<< HEAD
  --overlay-bg-color: #{transparentize($oc-white, 0.12)};
  --popup-bg-color: #{$oc-white};
  --popup-secondary-bg-color: #{$oc-gray-1};
  --popup-text-color: #{$oc-black};
  --popup-text-inverted-color: #{$oc-white};
=======
  --sat: env(safe-area-inset-top);
>>>>>>> c35d983f
  --sab: env(safe-area-inset-bottom);
  --sal: env(safe-area-inset-left);
  --sar: env(safe-area-inset-right);
  --sat: env(safe-area-inset-top);
  --select-highlight-color: #{$oc-blue-5};
  --shadow-island: 0 1px 5px #{transparentize($oc-black, 0.85)};
<<<<<<< HEAD
  --space-factor: 0.25rem;
  --text-color-primary: #{$oc-gray-8};
=======
  --overlay-background-color: #{transparentize($oc-white, 0.12)};
  --dropdown-icon: url('data:image/svg+xml,<svg xmlns="http://www.w3.org/2000/svg" width="292.4" height="292.4" viewBox="0 0 292 292"><path d="M287 197L159 69c-4-3-8-5-13-5s-9 2-13 5L5 197c-3 4-5 8-5 13s2 9 5 13c4 4 8 5 13 5h256c5 0 9-1 13-5s5-8 5-13-1-9-5-13z"/></svg>');
  --focus-highlight-color: #{$oc-blue-2};
  --select-highlight-color: #{$oc-blue-5};
  --appearance-filter: none;
  --button-special-active-background-color: #{$oc-green-0};
  --button-destructive-color: #{$oc-red-9};
  --button-destructive-background-color: #{$oc-red-1};
  --popup-secondary-background-color: #{$oc-gray-1};
  --popup-text-color: #{$oc-black};
  --popup-text-inverted-color: #{$oc-white};
  --dialog-border: #{$oc-gray-6};
>>>>>>> c35d983f
}

.excalidraw {
  &.Appearance_dark {
    background: $oc-black;

    &.Appearance_dark-background-none {
      background: none;
    }
  }

  &.Appearance_dark {
    --appearance-filter: invert(93%) hue-rotate(180deg);
    --button-destructive-bg-color: #5a0000;
    --button-destructive-color: #{$oc-red-3};
    --button-gray-1: #363636;
    --button-gray-2: #272727;
    --button-gray-3: #222;
    --button-special-active-bg-color: #204624;
    --dropdown-icon: url('data:image/svg+xml,<svg xmlns="http://www.w3.org/2000/svg" width="292.4" height="292.4" viewBox="0 0 292 292"><path fill="%23ced4da" d="M287 197L159 69c-4-3-8-5-13-5s-9 2-13 5L5 197c-3 4-5 8-5 13s2 9 5 13c4 4 8 5 13 5h256c5 0 9-1 13-5s5-8 5-13-1-9-5-13z"/></svg>');
    --focus-highlight-color: #{$oc-blue-6};
    --icon-fill-color: #{$oc-gray-4};
    --icon-green-fill-color: #{$oc-green-4};
    --input-bg-color: #121212;
    --input-border-color: #2e2e2e;
    --input-hover-bg-color: #181818;
    --input-label-color: #{$oc-gray-2};
    --island-bg-color: #1e1e1e;
    --keybinding-color: #{$oc-gray-6};
<<<<<<< HEAD
    --overlay-bg-color: rgba(30, 30, 30, 0.88);
    --popup-bg-color: #2c2c2c;
    --popup-secondary-bg-color: #222;
    --popup-text-color: #{$oc-gray-4};
    --popup-text-inverted-color: #2c2c2c;
    --select-highlight-color: #{$oc-blue-4};
    --shadow-island: 0 1px 5px #{transparentize($oc-black, 0.7)};
    --text-color-primary: #{$oc-gray-4};
=======
    --shadow-island: 0 1px 5px #{transparentize($oc-black, 0.7)};
    --overlay-background-color: rgba(30, 30, 30, 0.88);
    --dropdown-icon: url('data:image/svg+xml,<svg xmlns="http://www.w3.org/2000/svg" width="292.4" height="292.4" viewBox="0 0 292 292"><path fill="%23ced4da" d="M287 197L159 69c-4-3-8-5-13-5s-9 2-13 5L5 197c-3 4-5 8-5 13s2 9 5 13c4 4 8 5 13 5h256c5 0 9-1 13-5s5-8 5-13-1-9-5-13z"/></svg>');
    --focus-highlight-color: #{$oc-blue-6};
    --select-highlight-color: #{$oc-blue-4};
    --appearance-filter: invert(93%) hue-rotate(180deg);
    --button-special-active-background-color: #204624;
    --button-destructive-color: #{$oc-red-3};
    --button-destructive-background-color: #5a0000;
    --popup-secondary-background-color: #222;
    --popup-text-color: #{$oc-gray-4};
    --popup-text-inverted-color: #2c2c2c;
    --dialog-border: #{$oc-gray-9};
>>>>>>> c35d983f
  }
}<|MERGE_RESOLUTION|>--- conflicted
+++ resolved
@@ -1,20 +1,17 @@
 @import "open-color/open-color.scss";
 
 :root {
-<<<<<<< HEAD
   --appearance-filter: none;
   --border-radius-m: 4px;
   --button-destructive-bg-color: #{$oc-red-1};
+  --button-destructive-bg-color: #{$oc-red-1};
   --button-destructive-color: #{$oc-red-9};
-=======
-  --bg-color-island: rgba(255, 255, 255, 0.9);
-  --popup-background-color: #{$oc-white};
-  --space-factor: 0.25rem;
->>>>>>> c35d983f
   --button-gray-1: #{$oc-gray-2};
   --button-gray-2: #{$oc-gray-4};
   --button-gray-3: #{$oc-gray-5};
   --button-special-active-bg-color: #{$oc-green-0};
+  --button-special-active-bg-color: #{$oc-green-0};
+  --dialog-border: #{$oc-gray-6};
   --dropdown-icon: url('data:image/svg+xml,<svg xmlns="http://www.w3.org/2000/svg" width="292.4" height="292.4" viewBox="0 0 292 292"><path d="M287 197L159 69c-4-3-8-5-13-5s-9 2-13 5L5 197c-3 4-5 8-5 13s2 9 5 13c4 4 8 5 13 5h256c5 0 9-1 13-5s5-8 5-13-1-9-5-13z"/></svg>');
   --focus-highlight-color: #{$oc-blue-2};
   --icon-fill-color: #{$oc-black};
@@ -25,38 +22,21 @@
   --input-label-color: #{$oc-gray-7};
   --island-bg-color: #{transparentize($oc-white, 0.12)};
   --keybinding-color: #{$oc-gray-5};
-<<<<<<< HEAD
   --overlay-bg-color: #{transparentize($oc-white, 0.12)};
+  --overlay-bg-color: #{transparentize($oc-white, 0.12)};
+  --popup-bg-color: #{$oc-white};
   --popup-bg-color: #{$oc-white};
   --popup-secondary-bg-color: #{$oc-gray-1};
   --popup-text-color: #{$oc-black};
   --popup-text-inverted-color: #{$oc-white};
-=======
-  --sat: env(safe-area-inset-top);
->>>>>>> c35d983f
   --sab: env(safe-area-inset-bottom);
   --sal: env(safe-area-inset-left);
   --sar: env(safe-area-inset-right);
   --sat: env(safe-area-inset-top);
   --select-highlight-color: #{$oc-blue-5};
   --shadow-island: 0 1px 5px #{transparentize($oc-black, 0.85)};
-<<<<<<< HEAD
   --space-factor: 0.25rem;
   --text-color-primary: #{$oc-gray-8};
-=======
-  --overlay-background-color: #{transparentize($oc-white, 0.12)};
-  --dropdown-icon: url('data:image/svg+xml,<svg xmlns="http://www.w3.org/2000/svg" width="292.4" height="292.4" viewBox="0 0 292 292"><path d="M287 197L159 69c-4-3-8-5-13-5s-9 2-13 5L5 197c-3 4-5 8-5 13s2 9 5 13c4 4 8 5 13 5h256c5 0 9-1 13-5s5-8 5-13-1-9-5-13z"/></svg>');
-  --focus-highlight-color: #{$oc-blue-2};
-  --select-highlight-color: #{$oc-blue-5};
-  --appearance-filter: none;
-  --button-special-active-background-color: #{$oc-green-0};
-  --button-destructive-color: #{$oc-red-9};
-  --button-destructive-background-color: #{$oc-red-1};
-  --popup-secondary-background-color: #{$oc-gray-1};
-  --popup-text-color: #{$oc-black};
-  --popup-text-inverted-color: #{$oc-white};
-  --dialog-border: #{$oc-gray-6};
->>>>>>> c35d983f
 }
 
 .excalidraw {
@@ -71,11 +51,14 @@
   &.Appearance_dark {
     --appearance-filter: invert(93%) hue-rotate(180deg);
     --button-destructive-bg-color: #5a0000;
+    --button-destructive-bg-color: #5a0000;
     --button-destructive-color: #{$oc-red-3};
     --button-gray-1: #363636;
     --button-gray-2: #272727;
     --button-gray-3: #222;
     --button-special-active-bg-color: #204624;
+    --button-special-active-bg-color: #204624;
+    --dialog-border: #{$oc-gray-9};
     --dropdown-icon: url('data:image/svg+xml,<svg xmlns="http://www.w3.org/2000/svg" width="292.4" height="292.4" viewBox="0 0 292 292"><path fill="%23ced4da" d="M287 197L159 69c-4-3-8-5-13-5s-9 2-13 5L5 197c-3 4-5 8-5 13s2 9 5 13c4 4 8 5 13 5h256c5 0 9-1 13-5s5-8 5-13-1-9-5-13z"/></svg>');
     --focus-highlight-color: #{$oc-blue-6};
     --icon-fill-color: #{$oc-gray-4};
@@ -86,29 +69,11 @@
     --input-label-color: #{$oc-gray-2};
     --island-bg-color: #1e1e1e;
     --keybinding-color: #{$oc-gray-6};
-<<<<<<< HEAD
     --overlay-bg-color: rgba(30, 30, 30, 0.88);
-    --popup-bg-color: #2c2c2c;
     --popup-secondary-bg-color: #222;
     --popup-text-color: #{$oc-gray-4};
     --popup-text-inverted-color: #2c2c2c;
     --select-highlight-color: #{$oc-blue-4};
     --shadow-island: 0 1px 5px #{transparentize($oc-black, 0.7)};
-    --text-color-primary: #{$oc-gray-4};
-=======
-    --shadow-island: 0 1px 5px #{transparentize($oc-black, 0.7)};
-    --overlay-background-color: rgba(30, 30, 30, 0.88);
-    --dropdown-icon: url('data:image/svg+xml,<svg xmlns="http://www.w3.org/2000/svg" width="292.4" height="292.4" viewBox="0 0 292 292"><path fill="%23ced4da" d="M287 197L159 69c-4-3-8-5-13-5s-9 2-13 5L5 197c-3 4-5 8-5 13s2 9 5 13c4 4 8 5 13 5h256c5 0 9-1 13-5s5-8 5-13-1-9-5-13z"/></svg>');
-    --focus-highlight-color: #{$oc-blue-6};
-    --select-highlight-color: #{$oc-blue-4};
-    --appearance-filter: invert(93%) hue-rotate(180deg);
-    --button-special-active-background-color: #204624;
-    --button-destructive-color: #{$oc-red-3};
-    --button-destructive-background-color: #5a0000;
-    --popup-secondary-background-color: #222;
-    --popup-text-color: #{$oc-gray-4};
-    --popup-text-inverted-color: #2c2c2c;
-    --dialog-border: #{$oc-gray-9};
->>>>>>> c35d983f
   }
 }