import { FontFamily } from "./element/types";

export const APP_NAME = "Excalidraw";

export const DRAGGING_THRESHOLD = 10;
export const LINE_CONFIRM_THRESHOLD = 10;
export const ELEMENT_SHIFT_TRANSLATE_AMOUNT = 5;
export const ELEMENT_TRANSLATE_AMOUNT = 1;
export const TEXT_TO_CENTER_SNAP_THRESHOLD = 30;
export const SHIFT_LOCKING_ANGLE = Math.PI / 12;
export const CURSOR_TYPE = {
  AUTO: "",
  CROSSHAIR: "crosshair",
  GRABBING: "grabbing",
  MOVE: "move",
  POINTER: "pointer",
  TEXT: "text",
};
export const POINTER_BUTTON = {
  MAIN: 0,
  SECONDARY: 2,
  TOUCH: -1,
  WHEEL: 1,
};

export enum EVENT {
  BEFORE_UNLOAD = "beforeunload",
  BLUR = "blur",
  COPY = "copy",
  CUT = "cut",
  DRAG_OVER = "dragover",
  DROP = "drop",
  GESTURE_CHANGE = "gesturechange",
  GESTURE_END = "gestureend",
  GESTURE_START = "gesturestart",
  HASHCHANGE = "hashchange",
  KEYDOWN = "keydown",
  KEYUP = "keyup",
  MOUSE_MOVE = "mousemove",
  PASTE = "paste",
  POINTER_MOVE = "pointermove",
  POINTER_UP = "pointerup",
  RESIZE = "resize",
  STATE_CHANGE = "statechange",
  TOUCH_END = "touchend",
  TOUCH_START = "touchstart",
  UNLOAD = "unload",
  WHEEL = "wheel",
}

export const ENV = {
  TEST: "test",
  DEVELOPMENT: "development",
};

export const CLASSES = {
  SHAPE_ACTIONS_MENU: "App-menu__left",
};

// 1-based in case we ever do `if(element.fontFamily)`
export const FONT_FAMILY = {
  1: "Virgil",
  2: "Helvetica",
  3: "Cascadia",
} as const;

export const WINDOWS_EMOJI_FALLBACK_FONT = "Segoe UI Emoji";

export const DEFAULT_FONT_FAMILY: FontFamily = 1;
export const DEFAULT_FONT_SIZE = 20;
export const DEFAULT_TEXT_ALIGN = "left";
export const DEFAULT_VERSION = "{version}";
export const DEFAULT_VERTICAL_ALIGN = "top";

export const CANVAS_ONLY_ACTIONS = ["selectAll"];

export const GRID_SIZE = 20; // TODO make it configurable?

export const MIME_TYPES = {
  excalidraw: "application/vnd.excalidraw+json",
  excalidrawlib: "application/vnd.excalidrawlib+json",
};

export const STORAGE_KEYS = {
  LOCAL_STORAGE_LIBRARY: "excalidraw-library",
};

// Time in milliseconds
export const TAP_TWICE_TIMEOUT = 300;
export const TITLE_TIMEOUT = 10000;
export const TOAST_TIMEOUT = 5000;
<<<<<<< HEAD
export const TOUCH_CTX_MENU_TIMEOUT = 500;
export const VERSION_TIMEOUT = 15000;
=======
export const VERSION_TIMEOUT = 30000;

export const ZOOM_STEP = 0.1;
>>>>>>> 0d0fe324
<|MERGE_RESOLUTION|>--- conflicted
+++ resolved
@@ -89,11 +89,7 @@
 export const TAP_TWICE_TIMEOUT = 300;
 export const TITLE_TIMEOUT = 10000;
 export const TOAST_TIMEOUT = 5000;
-<<<<<<< HEAD
 export const TOUCH_CTX_MENU_TIMEOUT = 500;
 export const VERSION_TIMEOUT = 15000;
-=======
-export const VERSION_TIMEOUT = 30000;
 
-export const ZOOM_STEP = 0.1;
->>>>>>> 0d0fe324
+export const ZOOM_STEP = 0.1;